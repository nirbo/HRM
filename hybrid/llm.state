--- conflicted
+++ resolved
@@ -757,7 +757,6 @@
 - 2025-09-25T05:01Z: Reviewed HRMLanguageModel header and forward path to assess halting and gating flow.
 - 2025-09-25T05:01Z: Listed hybrid/src/hrm_lm directory to locate model and trainer modules.
 - 2025-09-25T05:01Z: Initialized new session plan for HRM stabilization fixes.
-<<<<<<< HEAD
 - 2025-09-26T04:05Z: Reviewed NaN training logs around step 1484 and suspected bf16 instability in the real Mamba encoder path.
 - 2025-09-26T04:07Z: Promoted MambaStack execution to float32 while preserving caller dtype on return.
 - 2025-09-26T04:08Z: Hardened HRMLanguageModel by clamping HRM latents and accumulating halting penalties in float32.
@@ -775,7 +774,6 @@
 
 ### Task Completion Summary
 - Addressed bf16-induced instabilities by executing the Mamba path in float32 and hardening halting regularizer computations.
-=======
 
 ### Pending Steps
 - None; implementation, configuration, and validation complete.
@@ -971,5 +969,4 @@
 
 
 ### Open Issues
-- None; ready to report findings to user.
->>>>>>> f2bf4cec
+- None; ready to report findings to user.