# Unified HRM+LM
import torch
import torch.nn as nn
from .encoder import LMEncoder
from .hrm_core import HRMCore
from .bridges import PromptToHRMBridge, HRMToPrefixBridge, HRMToCrossAttnBridge, HRMGate  # include gating
from .decoder import LMDecoder

class HRMLanguageModel(nn.Module):
  def __init__(self, vocab_size, d_model, enc_layers, dec_layers, max_enc_len, max_dec_len, hrm_cfg, bridge_cfg, enc_backend='transformer'):
    super().__init__()
    self.encoder = LMEncoder(vocab_size, d_model, enc_layers, max_enc_len, backend=enc_backend)
    self.prompt2hrm = PromptToHRMBridge(d_model)
    use_halting = hrm_cfg.get('use_halting', False)  # cache halting flag
    self.hrm = HRMCore(d_model=d_model, h_len=hrm_cfg['h_len'], l_len=hrm_cfg['l_len'], h_layers=hrm_cfg['h_layers'], l_layers=hrm_cfg['l_layers'], h_cycles=hrm_cfg['h_cycles'], l_steps=hrm_cfg['l_steps'], approx_grad=hrm_cfg['approx_grad'], out_dim=hrm_cfg['out_dim'], use_halting=use_halting)  # build HRM core
    self.use_halting = use_halting  # store halting enablement
    self.halting_weight = hrm_cfg.get('halting_weight', 0.0)  # store halting loss weight
    default_target = 1.0 if use_halting else float(hrm_cfg.get('h_cycles', 0))  # prefer attainable halting target when enabled
    self.halting_target = float(hrm_cfg.get('halting_target', default_target))  # resolve halting target scalar
    self.deep_supervision = hrm_cfg.get('deep_supervision', False)  # toggle deep supervision
    self.ds_weight = hrm_cfg.get('ds_weight', 0.0)  # weight for deep supervision loss
    self.bridge_type = bridge_cfg['type']
    if self.bridge_type == 'prefix':
      self.hrm2dec = HRMToPrefixBridge(d_model, bridge_cfg['prefix_len'])
    else:
      self.hrm2dec = HRMToCrossAttnBridge(d_model)
    self.decoder = LMDecoder(vocab_size, d_model, dec_layers, max_dec_len)
    self.hrm_gate = HRMGate(d_model)  # learnable bridge gate
    self.register_buffer('gate_scale', torch.tensor(1.0, dtype=torch.float32))  # Scalar multiplier controlling HRM gate strength.

  def forward(self, input_ids, decoder_input_ids, enc_attn_mask=None, dec_attn_mask=None, labels=None):
    enc_h, cls = self.encoder(input_ids, enc_attn_mask)
    x = self.prompt2hrm(cls)
    need_aux = self.halting_weight > 0 or self.deep_supervision  # determine if auxiliary outputs required
    z, aux = self.hrm(x, return_all=need_aux)  # run HRM core with optional aux
    z = torch.nan_to_num(z)  # clamp latent activations in case upstream recurrence produced non-finite values
    if not need_aux:
      aux = None  # normalize aux when unused
<<<<<<< HEAD
    gate_scale = self.gate_scale.to(dtype=z.dtype, device=z.device)  # align buffer dtype/device with activations
    gate_raw = torch.nan_to_num(self.hrm_gate(z), nan=0.0, posinf=1.0, neginf=0.0)  # compute gating signal and sanitize
    gate = (gate_scale * gate_raw).view(-1, 1, 1)  # apply warmup scaling and broadcast gate.
    gate = torch.clamp(gate, 0.0, 1.0)  # enforce valid interpolation weights
    gate_strength = gate.mean().detach().to(torch.float32).clamp_(0.0, 1.0)  # capture aggregate gate openness in float32
=======
    gate_raw = self.hrm_gate(z)  # compute gating signal before scaling.
    gate = (self.gate_scale * gate_raw).view(-1, 1, 1)  # apply warmup scaling and broadcast gate.
    gate_strength = gate_raw.mean().detach()  # capture gate openness without suppressing warmup supervision
    metrics = {
      'gate_mean': gate_strength.item(),
      'gate_min': gate_raw.min().detach().item(),
      'gate_max': gate_raw.max().detach().item(),
    }  # expose gate statistics for logging/monitoring
>>>>>>> f2bf4cec
    if self.bridge_type == 'prefix':
      mem_hrm = torch.nan_to_num(self.hrm2dec(z))  # project HRM latent to prefix tokens and sanitize
      mem_base = torch.zeros_like(mem_hrm)  # baseline memory
      mem = (1 - gate) * mem_base + gate * mem_hrm  # blend memories
    else:
      mem_hrm = torch.nan_to_num(self.hrm2dec(z))  # project HRM latent to cross-attention memory and sanitize
      mem_base = torch.zeros_like(mem_hrm)  # baseline memory
      mem = (1 - gate) * mem_base + gate * mem_hrm  # blend memories
    mem = torch.nan_to_num(mem)  # ensure decoder memory stays finite
    logits = self.decoder(decoder_input_ids, mem, attention_mask=dec_attn_mask, memory_mask=None)
    loss = None
    if labels is not None:
      loss = torch.nn.functional.cross_entropy(logits.view(-1, logits.size(-1)), labels.view(-1), ignore_index=-100)  # compute CE loss
      if self.halting_weight > 0 and aux is not None and 'halt' in aux and aux['halt']:
        halt_stack = torch.stack(aux['halt'], dim=0).squeeze(-1).to(torch.float32)  # stack halting probabilities in float32
        halt_stack = torch.nan_to_num(halt_stack)  # guard against numerical overflow in halting traces
        summed = halt_stack.sum(dim=0)  # sum cycle probabilities
        metrics.update({
          'halt_sum_mean': summed.mean().detach().item(),
          'halt_sum_min': summed.min().detach().item(),
          'halt_sum_max': summed.max().detach().item(),
          'halt_cycle_mean': halt_stack.mean().detach().item(),
          'halt_target': float(self.halting_target),
        })  # surface halting distribution characteristics
        target = torch.full_like(summed, float(self.halting_target))  # build target tensor
        halt_reg = ((summed - target) ** 2).mean()  # compute regularizer
<<<<<<< HEAD
        if torch.isfinite(halt_reg):  # only apply finite penalties
          effective_weight = torch.tensor(self.halting_weight, dtype=torch.float32, device=halt_reg.device) * gate_strength  # scale penalty using float32 math
          loss = loss + effective_weight * halt_reg  # add weighted halting loss
=======
        loss = loss + (self.halting_weight * gate_strength) * halt_reg  # gate halting loss without disabling warmup supervision
>>>>>>> f2bf4cec
      if self.deep_supervision and aux is not None and 'z_per_cycle' in aux and len(aux['z_per_cycle']) > 1:
        ds_losses = []  # collect deep supervision losses
        for z_cycle in aux['z_per_cycle'][:-1]:
          mem_cycle = self.hrm2dec(z_cycle)  # build memory for this cycle
          logits_cycle = self.decoder(decoder_input_ids, mem_cycle, attention_mask=dec_attn_mask, memory_mask=None)  # run decoder
          ce_cycle = torch.nn.functional.cross_entropy(logits_cycle.view(-1, logits_cycle.size(-1)), labels.view(-1), ignore_index=-100)  # compute CE
          ds_losses.append(ce_cycle)  # store loss
        if ds_losses and self.ds_weight > 0:
          loss = loss + self.ds_weight * torch.stack(ds_losses).mean()  # add averaged DS loss
    return {'logits': logits, 'loss': loss, 'metrics': metrics}<|MERGE_RESOLUTION|>--- conflicted
+++ resolved
@@ -3,95 +3,171 @@
 import torch.nn as nn
 from .encoder import LMEncoder
 from .hrm_core import HRMCore
-from .bridges import PromptToHRMBridge, HRMToPrefixBridge, HRMToCrossAttnBridge, HRMGate  # include gating
+from .bridges import (
+  PromptToHRMBridge,
+  HRMToPrefixBridge,
+  HRMToCrossAttnBridge,
+  HRMGate,
+)
 from .decoder import LMDecoder
 
+
 class HRMLanguageModel(nn.Module):
-  def __init__(self, vocab_size, d_model, enc_layers, dec_layers, max_enc_len, max_dec_len, hrm_cfg, bridge_cfg, enc_backend='transformer'):
+  def __init__(
+    self,
+    vocab_size,
+    d_model,
+    enc_layers,
+    dec_layers,
+    max_enc_len,
+    max_dec_len,
+    hrm_cfg,
+    bridge_cfg,
+    enc_backend="transformer",
+  ):
     super().__init__()
-    self.encoder = LMEncoder(vocab_size, d_model, enc_layers, max_enc_len, backend=enc_backend)
+    self.encoder = LMEncoder(
+      vocab_size,
+      d_model,
+      enc_layers,
+      max_enc_len,
+      backend=enc_backend,
+    )
     self.prompt2hrm = PromptToHRMBridge(d_model)
-    use_halting = hrm_cfg.get('use_halting', False)  # cache halting flag
-    self.hrm = HRMCore(d_model=d_model, h_len=hrm_cfg['h_len'], l_len=hrm_cfg['l_len'], h_layers=hrm_cfg['h_layers'], l_layers=hrm_cfg['l_layers'], h_cycles=hrm_cfg['h_cycles'], l_steps=hrm_cfg['l_steps'], approx_grad=hrm_cfg['approx_grad'], out_dim=hrm_cfg['out_dim'], use_halting=use_halting)  # build HRM core
-    self.use_halting = use_halting  # store halting enablement
-    self.halting_weight = hrm_cfg.get('halting_weight', 0.0)  # store halting loss weight
-    default_target = 1.0 if use_halting else float(hrm_cfg.get('h_cycles', 0))  # prefer attainable halting target when enabled
-    self.halting_target = float(hrm_cfg.get('halting_target', default_target))  # resolve halting target scalar
-    self.deep_supervision = hrm_cfg.get('deep_supervision', False)  # toggle deep supervision
-    self.ds_weight = hrm_cfg.get('ds_weight', 0.0)  # weight for deep supervision loss
-    self.bridge_type = bridge_cfg['type']
-    if self.bridge_type == 'prefix':
-      self.hrm2dec = HRMToPrefixBridge(d_model, bridge_cfg['prefix_len'])
+    use_halting = hrm_cfg.get("use_halting", False)
+    self.hrm = HRMCore(
+      d_model=d_model,
+      h_len=hrm_cfg["h_len"],
+      l_len=hrm_cfg["l_len"],
+      h_layers=hrm_cfg["h_layers"],
+      l_layers=hrm_cfg["l_layers"],
+      h_cycles=hrm_cfg["h_cycles"],
+      l_steps=hrm_cfg["l_steps"],
+      approx_grad=hrm_cfg["approx_grad"],
+      out_dim=hrm_cfg["out_dim"],
+      use_halting=use_halting,
+    )
+    self.use_halting = use_halting
+    self.halting_weight = hrm_cfg.get("halting_weight", 0.0)
+    default_target = 1.0 if use_halting else float(hrm_cfg.get("h_cycles", 0))
+    self.halting_target = float(hrm_cfg.get("halting_target", default_target))
+    self.deep_supervision = hrm_cfg.get("deep_supervision", False)
+    self.ds_weight = hrm_cfg.get("ds_weight", 0.0)
+    self.bridge_type = bridge_cfg["type"]
+    if self.bridge_type == "prefix":
+      self.hrm2dec = HRMToPrefixBridge(d_model, bridge_cfg["prefix_len"])
     else:
       self.hrm2dec = HRMToCrossAttnBridge(d_model)
     self.decoder = LMDecoder(vocab_size, d_model, dec_layers, max_dec_len)
-    self.hrm_gate = HRMGate(d_model)  # learnable bridge gate
-    self.register_buffer('gate_scale', torch.tensor(1.0, dtype=torch.float32))  # Scalar multiplier controlling HRM gate strength.
+    self.hrm_gate = HRMGate(d_model)
+    self.register_buffer(
+      "gate_scale", torch.tensor(1.0, dtype=torch.float32)
+    )
 
-  def forward(self, input_ids, decoder_input_ids, enc_attn_mask=None, dec_attn_mask=None, labels=None):
+  def forward(
+    self,
+    input_ids,
+    decoder_input_ids,
+    enc_attn_mask=None,
+    dec_attn_mask=None,
+    labels=None,
+  ):
     enc_h, cls = self.encoder(input_ids, enc_attn_mask)
     x = self.prompt2hrm(cls)
-    need_aux = self.halting_weight > 0 or self.deep_supervision  # determine if auxiliary outputs required
-    z, aux = self.hrm(x, return_all=need_aux)  # run HRM core with optional aux
-    z = torch.nan_to_num(z)  # clamp latent activations in case upstream recurrence produced non-finite values
+    need_aux = self.halting_weight > 0 or self.deep_supervision
+    z, aux = self.hrm(x, return_all=need_aux)
+    z = torch.nan_to_num(z)
     if not need_aux:
-      aux = None  # normalize aux when unused
-<<<<<<< HEAD
-    gate_scale = self.gate_scale.to(dtype=z.dtype, device=z.device)  # align buffer dtype/device with activations
-    gate_raw = torch.nan_to_num(self.hrm_gate(z), nan=0.0, posinf=1.0, neginf=0.0)  # compute gating signal and sanitize
-    gate = (gate_scale * gate_raw).view(-1, 1, 1)  # apply warmup scaling and broadcast gate.
-    gate = torch.clamp(gate, 0.0, 1.0)  # enforce valid interpolation weights
-    gate_strength = gate.mean().detach().to(torch.float32).clamp_(0.0, 1.0)  # capture aggregate gate openness in float32
-=======
-    gate_raw = self.hrm_gate(z)  # compute gating signal before scaling.
-    gate = (self.gate_scale * gate_raw).view(-1, 1, 1)  # apply warmup scaling and broadcast gate.
-    gate_strength = gate_raw.mean().detach()  # capture gate openness without suppressing warmup supervision
+      aux = None
+
+    gate_scale = self.gate_scale.to(dtype=z.dtype, device=z.device)
+    gate_raw = torch.nan_to_num(
+      self.hrm_gate(z), nan=0.0, posinf=1.0, neginf=0.0
+    )
+    gate = (gate_scale * gate_raw).view(-1, 1, 1)
+    gate = torch.clamp(gate, 0.0, 1.0)
+    gate_strength = (
+      gate.mean().detach().to(torch.float32).clamp_(0.0, 1.0)
+    )
     metrics = {
-      'gate_mean': gate_strength.item(),
-      'gate_min': gate_raw.min().detach().item(),
-      'gate_max': gate_raw.max().detach().item(),
-    }  # expose gate statistics for logging/monitoring
->>>>>>> f2bf4cec
-    if self.bridge_type == 'prefix':
-      mem_hrm = torch.nan_to_num(self.hrm2dec(z))  # project HRM latent to prefix tokens and sanitize
-      mem_base = torch.zeros_like(mem_hrm)  # baseline memory
-      mem = (1 - gate) * mem_base + gate * mem_hrm  # blend memories
-    else:
-      mem_hrm = torch.nan_to_num(self.hrm2dec(z))  # project HRM latent to cross-attention memory and sanitize
-      mem_base = torch.zeros_like(mem_hrm)  # baseline memory
-      mem = (1 - gate) * mem_base + gate * mem_hrm  # blend memories
-    mem = torch.nan_to_num(mem)  # ensure decoder memory stays finite
-    logits = self.decoder(decoder_input_ids, mem, attention_mask=dec_attn_mask, memory_mask=None)
+      "gate_mean": gate_strength.item(),
+      "gate_min": gate.min().detach().item(),
+      "gate_max": gate.max().detach().item(),
+    }
+
+    mem_hrm = torch.nan_to_num(self.hrm2dec(z))
+    mem_base = torch.zeros_like(mem_hrm)
+    mem = (1 - gate) * mem_base + gate * mem_hrm
+    mem = torch.nan_to_num(mem)
+    logits = self.decoder(
+      decoder_input_ids,
+      mem,
+      attention_mask=dec_attn_mask,
+      memory_mask=None,
+    )
+
     loss = None
     if labels is not None:
-      loss = torch.nn.functional.cross_entropy(logits.view(-1, logits.size(-1)), labels.view(-1), ignore_index=-100)  # compute CE loss
-      if self.halting_weight > 0 and aux is not None and 'halt' in aux and aux['halt']:
-        halt_stack = torch.stack(aux['halt'], dim=0).squeeze(-1).to(torch.float32)  # stack halting probabilities in float32
-        halt_stack = torch.nan_to_num(halt_stack)  # guard against numerical overflow in halting traces
-        summed = halt_stack.sum(dim=0)  # sum cycle probabilities
-        metrics.update({
-          'halt_sum_mean': summed.mean().detach().item(),
-          'halt_sum_min': summed.min().detach().item(),
-          'halt_sum_max': summed.max().detach().item(),
-          'halt_cycle_mean': halt_stack.mean().detach().item(),
-          'halt_target': float(self.halting_target),
-        })  # surface halting distribution characteristics
-        target = torch.full_like(summed, float(self.halting_target))  # build target tensor
-        halt_reg = ((summed - target) ** 2).mean()  # compute regularizer
-<<<<<<< HEAD
-        if torch.isfinite(halt_reg):  # only apply finite penalties
-          effective_weight = torch.tensor(self.halting_weight, dtype=torch.float32, device=halt_reg.device) * gate_strength  # scale penalty using float32 math
-          loss = loss + effective_weight * halt_reg  # add weighted halting loss
-=======
-        loss = loss + (self.halting_weight * gate_strength) * halt_reg  # gate halting loss without disabling warmup supervision
->>>>>>> f2bf4cec
-      if self.deep_supervision and aux is not None and 'z_per_cycle' in aux and len(aux['z_per_cycle']) > 1:
-        ds_losses = []  # collect deep supervision losses
-        for z_cycle in aux['z_per_cycle'][:-1]:
-          mem_cycle = self.hrm2dec(z_cycle)  # build memory for this cycle
-          logits_cycle = self.decoder(decoder_input_ids, mem_cycle, attention_mask=dec_attn_mask, memory_mask=None)  # run decoder
-          ce_cycle = torch.nn.functional.cross_entropy(logits_cycle.view(-1, logits_cycle.size(-1)), labels.view(-1), ignore_index=-100)  # compute CE
-          ds_losses.append(ce_cycle)  # store loss
+      loss = torch.nn.functional.cross_entropy(
+        logits.view(-1, logits.size(-1)),
+        labels.view(-1),
+        ignore_index=-100,
+      )
+      if (
+        self.halting_weight > 0
+        and aux is not None
+        and "halt" in aux
+        and aux["halt"]
+      ):
+        halt_stack = torch.stack(aux["halt"], dim=0).squeeze(-1).to(
+          torch.float32
+        )
+        halt_stack = torch.nan_to_num(halt_stack)
+        summed = halt_stack.sum(dim=0)
+        metrics.update(
+          {
+            "halt_sum_mean": summed.mean().detach().item(),
+            "halt_sum_min": summed.min().detach().item(),
+            "halt_sum_max": summed.max().detach().item(),
+            "halt_cycle_mean": halt_stack.mean().detach().item(),
+            "halt_target": float(self.halting_target),
+          }
+        )
+        target = torch.full_like(summed, float(self.halting_target))
+        halt_reg = ((summed - target) ** 2).mean()
+        if torch.isfinite(halt_reg):
+          effective_weight = (
+            torch.tensor(
+              self.halting_weight,
+              dtype=torch.float32,
+              device=halt_reg.device,
+            )
+            * gate_strength
+          )
+          loss = loss + effective_weight * halt_reg
+
+      if (
+        self.deep_supervision
+        and aux is not None
+        and "z_per_cycle" in aux
+        and len(aux["z_per_cycle"]) > 1
+      ):
+        ds_losses = []
+        for z_cycle in aux["z_per_cycle"][:-1]:
+          mem_cycle = self.hrm2dec(z_cycle)
+          logits_cycle = self.decoder(
+            decoder_input_ids,
+            mem_cycle,
+            attention_mask=dec_attn_mask,
+            memory_mask=None,
+          )
+          ce_cycle = torch.nn.functional.cross_entropy(
+            logits_cycle.view(-1, logits_cycle.size(-1)),
+            labels.view(-1),
+            ignore_index=-100,
+          )
+          ds_losses.append(ce_cycle)
         if ds_losses and self.ds_weight > 0:
-          loss = loss + self.ds_weight * torch.stack(ds_losses).mean()  # add averaged DS loss
-    return {'logits': logits, 'loss': loss, 'metrics': metrics}+          loss = loss + self.ds_weight * torch.stack(ds_losses).mean()
+
+    return {"logits": logits, "loss": loss, "metrics": metrics}