--- conflicted
+++ resolved
@@ -1,76 +1,56 @@
 # thin wrapper for optional Mamba-2 encoder; falls back to Transformer
-import torch  # tensor computations
-import torch.nn as nn  # neural network primitives
-from .transformer_layers import TransformerEncoder  # fallback encoder for environments without Mamba
+import torch
+import torch.nn as nn
+from .transformer_layers import TransformerEncoder
+
 
 class MambaStack(nn.Module):
   def __init__(self, d_model, n_layers):
-    super().__init__()  # initialize nn.Module base
+    super().__init__()
     try:
-      from mamba_ssm import Mamba  # type: ignore  # import the official Mamba-2 implementation when available
-      self.mamba = nn.ModuleList([Mamba(d_model=d_model, d_state=64, d_conv=4, expand=2) for _ in range(n_layers)])  # construct sequential Mamba layers
-      self.post_norm = nn.LayerNorm(d_model)  # align output statistics with transformer backend
-      self.use_mamba = True  # flag that real Mamba kernels are active
+      from mamba_ssm import Mamba  # type: ignore
+
+      self.mamba = nn.ModuleList(
+        [
+          Mamba(d_model=d_model, d_state=64, d_conv=4, expand=2)
+          for _ in range(n_layers)
+        ]
+      )
+      self.post_norm = nn.LayerNorm(d_model)
+      self.use_mamba = True
     except Exception:
-      self.enc = TransformerEncoder(d_model, n_heads=8, n_layers=n_layers, dropout=0.0)  # fall back to transformer layers on failure
-      self.post_norm = nn.LayerNorm(d_model)  # still expose a norm so call sites behave uniformly
-      self.use_mamba = False  # mark that fallback path is engaged
+      self.enc = TransformerEncoder(
+        d_model, n_heads=8, n_layers=n_layers, dropout=0.0
+      )
+      self.post_norm = nn.LayerNorm(d_model)
+      self.use_mamba = False
 
   def forward(self, x, key_padding_mask=None):
-    if self.use_mamba:  # prefer Mamba execution when kernels are available
-<<<<<<< HEAD
-      original_dtype = x.dtype  # remember caller-requested dtype for the return path
-      if x.dtype != torch.float32:  # run the state-space kernels in float32 for numerical stability
-        x = x.to(torch.float32)  # promote activations to float32 before the Mamba stack
-=======
-      use_fast_path = x.dtype != torch.bfloat16  # disable fused kernels when running in bf16 to avoid numerical instabilities
->>>>>>> f2bf4cec
-      mask = None  # default mask placeholder
-      if key_padding_mask is not None:  # honor caller provided padding mask for stability
-        keep = (~key_padding_mask).unsqueeze(-1).to(dtype=x.dtype)  # convert to multiplicative keep mask
-        mask = keep  # cache the keep mask for reuse below
-        x = x * keep  # zero padded tokens before entering the state space layers
-<<<<<<< HEAD
-      for layer in self.mamba:  # iterate through each Mamba layer
-        residual = x  # capture pre-layer activations for residual connection
-        updated = torch.nan_to_num(layer(x))  # run the recurrent state space update and sanitize output
-        if mask is not None:  # respect padding semantics immediately after each layer
-          updated = updated * mask  # suppress activations originating from padded positions
-        x = torch.nan_to_num(residual + updated)  # apply residual addition to mirror transformer scaffolding
-      x = torch.nan_to_num(self.post_norm(x))  # normalize final activations for consistent scaling
-      if mask is not None:  # enforce mask after normalization as well
-        x = x * mask  # zero any lingering padded activations
-      if x.dtype != original_dtype:  # restore caller dtype on the way out when autocast had downcast inputs
-        x = x.to(original_dtype)  # convert back to the requested dtype for downstream modules
-      return torch.nan_to_num(x)  # return masked, normalized sequence representations
-    else:
-      out = self.enc(x, src_key_padding_mask=key_padding_mask)  # delegate to transformer fallback with built-in masking
-      out = torch.nan_to_num(out)  # guard fallback activations against NaNs/Infs
-      return torch.nan_to_num(self.post_norm(out))  # normalize to match interface with Mamba path
-=======
-      original_fast_flags = None
-      if not use_fast_path:
-        original_fast_flags = []
-        for layer in self.mamba:
-          flag = getattr(layer, 'use_fast_path', None)
-          original_fast_flags.append(flag)
-          if flag is not None:
-            layer.use_fast_path = False  # fall back to PyTorch implementation in bf16
-      for layer in self.mamba:  # iterate through each Mamba layer
-        residual = x  # capture pre-layer activations for residual connection
-        updated = layer(x)  # run the recurrent state space update
-        if mask is not None:  # respect padding semantics immediately after each layer
-          updated = updated * mask  # suppress activations originating from padded positions
-        x = residual + updated  # apply residual addition to mirror transformer scaffolding
-      if original_fast_flags is not None:
-        for layer, flag in zip(self.mamba, original_fast_flags):
-          if flag is not None:
-            layer.use_fast_path = flag  # restore original fast-path configuration
-      x = self.post_norm(x)  # normalize final activations for consistent scaling
-      if mask is not None:  # enforce mask after normalization as well
-        x = x * mask  # zero any lingering padded activations
-      return x  # return masked, normalized sequence representations
-    else:
-      out = self.enc(x, src_key_padding_mask=key_padding_mask)  # delegate to transformer fallback with built-in masking
-      return self.post_norm(out)  # normalize to match interface with Mamba path
->>>>>>> f2bf4cec
+    if self.use_mamba:
+      original_dtype = x.dtype
+      if x.dtype != torch.float32:
+        x = x.to(torch.float32)
+
+      mask = None
+      if key_padding_mask is not None:
+        keep = (~key_padding_mask).unsqueeze(-1).to(dtype=x.dtype)
+        mask = keep
+        x = x * keep
+
+      for layer in self.mamba:
+        residual = x
+        updated = torch.nan_to_num(layer(x))
+        if mask is not None:
+          updated = updated * mask
+        x = torch.nan_to_num(residual + updated)
+
+      x = torch.nan_to_num(self.post_norm(x))
+      if mask is not None:
+        x = x * mask
+      if x.dtype != original_dtype:
+        x = x.to(original_dtype)
+      return torch.nan_to_num(x)
+
+    out = self.enc(x, src_key_padding_mask=key_padding_mask)
+    out = torch.nan_to_num(out)
+    return torch.nan_to_num(self.post_norm(out))